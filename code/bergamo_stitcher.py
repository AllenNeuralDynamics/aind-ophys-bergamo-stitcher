--- conflicted
+++ resolved
@@ -227,94 +227,9 @@
             tiff_stem_location=json.dumps(epoch_slice_location),
             epoch_filenames=json.dumps(epochs),
             epoch_location=json.dumps(epochs_location),
+            epoch_mapping=json.dumps(epoch_mapping),
             metadata=json.dumps(header_data),
         )
-
-        # Make reference image
-<<<<<<< HEAD
-        delta_behavior_epoch = {k:(v[1] - v[0]) for k, v in epochs_location["single neuron BCI conditioning"].items()}
-        behavior_epoch = max(delta_behavior_epoch)
-        with h5.File(output_filepath, "r") as f:
-            original_data = f["data"][:]
-            with h5.File(self.output_dir / "reference_image.h5", "w") as f:
-                vsource = h5.VirtualSource("data", original_data)
-                layout = h5.VirtualLayout(shape=)
-=======
-        behavior_stem = epoch_mapping["single neuron BCI conditioning"][0]
-        len_of_behavior = (
-            epoch_slice_location[behavior_stem][1]
-            - epoch_slice_location[behavior_stem][0]
-            + 1
-        )
-        with h5.File(output_filepath) as f:
-            reference_data = f["data"][epoch_slice_location[behavior_stem][0]:epoch_slice_location[behavior_stem][1],image_width, image_height]
-            dims = f["data"].shape[1:]
-            dtype = f["data"].dtype
-            
-            vsource = h5.VirtualSource(
-                output_filepath, "data", shape=(len_of_behavior, image_width, image_height)
-            )
-        layout = h5.VirtualLayout(
-            shape=(
-                epochs_location["single neuron BCI conditioning"][1]
-                - epochs_location["single neuron BCI conditioning"][0]
-                + 1,
-                image_width,
-                image_height,
-            ),
-            dtype="int16",
-        )
-        layout[0:len_of_behavior-1, :, :] = vsource[
-            epochs_location["single neuron BCI conditioning"][0] : epochs_location[
-                "single neuron BCI conditioning"
-            ][1],
-            :,
-            :,
-        ]
-        with h5.File(
-            output_filepath.parent / "reference_image.h5", "w", libver="latest"
-        ) as f:
-            f.create_virtual_dataset("data", layout, fillvalue=0)
-
-        # Make movie alias
-        if not epochs_location.get("2p photostimulation", ""):
-            return self.output_dir / f"{self.unique_id}.h5", image_shape
-        total_length = 0
-        for epoch, epoch_index in epochs_location.items():
-            if epoch != "2p photostimulation":
-                total_length += epoch_index[1] - epoch_index[0] + 1
-        vsource = h5.VirtualSource(
-            output_filepath, "data", shape=(epoch_count, image_width, image_height)
-        )
-        layout = h5.VirtualLayout(
-            shape=(total_length, image_width, image_height), dtype="int16"
-        )
-        offset = 0
-        epoch_vset = {}
-        new_epoch_location = {}
-        for epoch, epoch_index in epochs_location.items():
-            if epoch != "2p photostimulation":
-                length = epoch_index[1] - epoch_index[0] + 1
-                layout[offset : offset + length - 1, :, :] = vsource[
-                    epoch_index[0] : epoch_index[1], :, :
-                ]
-                epoch_vset[epoch] = [offset, offset + length - 1]
-                for k, v in epoch_mapping.items():
-                    if k == epoch:
-                        t = offset
-                        for i in v:
-                            new_epoch_location[i] = [t, t + length - 1]
-                            t += length
-                offset += length
-            else:
-                pass
-
-        with h5.File(output_filepath.parent / "VDS.h5", "w", libver="latest") as f:
-            f.create_virtual_dataset("data", layout, fillvalue=0)
-            f.create_dataset("epoch_location", data=json.dumps(epoch_vset))
-            f.create_dataset("tiff_stem_location", data=json.dumps(new_epoch_location))
-
->>>>>>> c6951fe8
         total_time = dt.now() - start_time
         logging.info("Time to cache %s seconds", total_time.total_seconds())
 
