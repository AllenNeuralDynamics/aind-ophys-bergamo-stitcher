import argparse
import json
import logging
import os
import sys
from datetime import datetime as dt
from pathlib import Path
from typing import List

import h5py as h5
import numpy as np
from pydantic import BaseModel, Field
from ScanImageTiffReader import ScanImageTiffReader
from logging_config import setup_logging


class BergamoSettings(BaseModel):
    """Settings required to stitch Bergamo images"""

    input_dir: Path = Field(description="directory of tiff files")
    output_dir: Path = Field(description="where to save the hdf5 file")
    unique_id: str = Field(description="name for data (how it relates to the experiment)")


class BaseStitcher:
    def __init__(self, bergamo_settings: BergamoSettings):
        self.input_dir = bergamo_settings.input_dir
        self.output_dir = bergamo_settings.output_dir
        self.unique_id = bergamo_settings.unique_id

    def write_images(
        self,
        image_data_to_cache: List[np.ndarray],
        initial_frame: int,
        cache_filepath: Path,
    ) -> None:
        """
        Cache images to disk

        Parameters
        ----------
        image_data_to_cache : List[np.ndarray]
            A list of image data to cache
        initial_frame : int
            The index of the first frame to concatenate to the array
        cache_filepath : Path
            The filepath to the cache file (should be a temporary file)

        Returns
        -------
        """
        with h5.File(cache_filepath, "a") as f:
            f["data"].resize(initial_frame + len(image_data_to_cache), axis=0)
            f["data"][
                initial_frame : initial_frame + len(image_data_to_cache)
            ] = image_data_to_cache

    def write_final_output(
        self,
        output_filepath: Path,
        **kwargs: dict,
    ):
        """Writes the final output to disk along with the metadata. Clears the temporary
        hdf5 data file

        Parameters
        ----------
        output_filepath : Path
            The filepath to the output file
        **kwargs : dict
            The metadata to write to disk

        Returns
        -------
        None
        """

        # b/c this seems to take a long time
        logging.info("Writing final output file")
        start_time = dt.now()
        with h5.File(output_filepath, "a") as f:
            for key, value in kwargs.items():
                meta_size = 1
                f.create_dataset(
                    key,
                    (meta_size),
                    maxshape=(meta_size,),
                    dtype=h5.special_dtype(vlen=str),
                )
                f[key].resize(meta_size, axis=0)
                f[key][:] = value
        total_time = (dt.now() - start_time).seconds
        logging.info(f"{total_time} seconds to write data")
        logging.info("Finished...")

class BergamoTiffStitcher(BaseStitcher):
    def __init__(self, bergamo_settings: BergamoSettings):
        super().__init__(bergamo_settings)

    def _get_index(self, file_name: str) -> int:
        """Custom sorting key function to extract the index number from the file name
        (assuming the index is a number)

        Parameters
        ----------
        file_name : str
            The name of the file

        Returns
        -------
        int
            The index number
        """
        try:
            # Extract the index number from the file name (assuming the index is a number)
            return int(
                "".join(filter(str.isdigit, file_name.split("_")[-1].split(".")[0]))
            )
        except ValueError:
            # Return a very large number for files without valid index numbers
            return float("inf")

    def _build_tiff_data_structure(self) -> dict:
        """Builds tiff data structures used for the header data later

        Returns
        -------
        dict
            A dictionary containing the tiff data structure
        list
            Index to filepath mapping
        """

        ## Associate an index with each image
        # Find all the unique stages acquired
        logging.info("Building data structure")
        image_list = list(self.input_dir.glob("*.tif"))
        epoch_dict = {}
        epochs = set(
            [
                "_".join(image_path.name.split("_")[:-1])
                for image_path in self.input_dir.glob("*.tif")
                if "stack" not in image_path.name
            ]
        )
        logging.info(f"Unique epochs: {epochs}")
        for epoch in epochs:
            epoch_dict[epoch] = [
                str(image)
                for image in image_list
                if epoch == "_".join(image.name.split("_")[:-1])
            ]
            epoch_dict[epoch] = sorted(epoch_dict[epoch], key=self._get_index)
        
        return epoch_dict

    def write_bergamo(
        self,
        epochs: dict,
        image_width: int = 800,
        image_height: int = 800,
    ) -> Path:
        """
        Reads in a list of tiff files from a specified path (initialized above) and converts them
        to a single h5 file

        Parameters
        ----------
        epochs : dict
            A dictionary containg the sorted epochs
        image_width : int, optional
            The width of the image, by default 800
        image_height : int, optional
            The height of the image, by default 800

        Returns
        -------
        Path
            converted filepath
        tuple
            image shape
        """
        start_time = dt.now()
        epoch_count = 0
        start_epoch_count = 0
        test_counter = 0
        output_filepath = self.output_dir / f"{self.unique_id}.h5"
        with h5.File(output_filepath, "w") as f:
            f.create_dataset(
                "data",
                (0, 800, 800),
                chunks=True,
                maxshape=(None, 800, 800),
                dtype="int16",
            )
        # metadata dictionary that keeps track of the epoch name and the location of the
        # epoch image in the stack
        epoch_slice_location = {}
        for epoch in epochs.keys():
            for filename in epochs[epoch]:
                epoch_name = "_".join(os.path.basename(filename).split("_")[:-1])
                image_data = ScanImageTiffReader(str(filename)).data()
                image_shape = image_data.shape
                frame_count = image_shape[0]
                self.write_images(image_data, epoch_count, output_filepath)
                epoch_count += frame_count
                test_counter += frame_count
<<<<<<< HEAD
            epoch_slice_location[epoch_name] = [start_epoch_count, epoch_count]
=======
            epoch_slice_location[epoch_name] = [start_epoch_count, epoch_count - 1]
>>>>>>> 0b241eb0
            start_epoch_count = epoch_count
        self.write_final_output(
            output_filepath,
            epoch_slice_location=json.dumps(epoch_slice_location),
            epoch_filenames=json.dumps(epochs),
        )
        total_time = dt.now() - start_time
<<<<<<< HEAD
        logging.info(f"Time to cache {total_time.total_seconds()} seconds")
=======
        print(f"Time to cache {total_time.total_seconds()} seconds")
>>>>>>> 0b241eb0
        return self.output_dir / f"{self.unique_id}.h5", image_shape

    def run_converter(self) -> Path:
        """
        Reads in a list of tiff files from a specified path (initialized above) and converts them
        to a single h5 file. Writes relevant metadata to the h5 file.

        Returns
        -------
        Path
            converted filepath
        """

        # Convert the file and build the final metadata structure
        epochs = self._build_tiff_data_structure()

        # metadata dictionary where the keys are the image filename and the
        # values are the index of the order in which the image was read, which
        # epoch it's associated with,  the location of the image in the h5 stack and the
        # image shape
        # tmp_file = TemporaryFile(prefix=self.unique_id, suffix=".h5")
        output_filepath = self.write_bergamo(
            epochs=epochs,
            image_width=800,
            image_height=800,
        )
        return output_filepath

    @classmethod
    def from_args(cls, args: list):
        """
        Adds ability to construct settings from a list of arguments.
        Parameters
        ----------
        args : list
        A list of command line arguments to parse.
        """

        parser = argparse.ArgumentParser()
        parser.add_argument(
            "-i",
            "--input-dir",
            required=True,
            type=str,
            help=(
                """
                data-directory for bergamo settings
                """
            ),
        )
        parser.add_argument(
            "-o",
            "--output-dir",
            required=False,
            default=None,
            type=str,
            help=(
                """
                output-directory for bergamo settings
                """
            ),
        )
        parser.add_argument(
            "-u",
            "--unique-id",
            required=False,
            default=None,
            type=str,
            help=(
                """
                unique name for h5 file
                """
            ),
        )
        job_args = parser.parse_args(args)
        job_settings = BergamoSettings(
            input_dir=Path(job_args.input_dir),
            output_dir=Path(job_args.output_dir),
            unique_id=job_args.unique_id,
        )
        return cls(
            job_settings,
        )


if __name__ == "__main__":
    setup_logging("aind_ophys_bergamo_stitcher.log")
    sys_args = sys.argv[1:]
    logging.info("Started job...")
    runner = BergamoTiffStitcher.from_args(sys_args)
    runner.run_converter()
    logging.info("Finished job...")<|MERGE_RESOLUTION|>--- conflicted
+++ resolved
@@ -205,11 +205,7 @@
                 self.write_images(image_data, epoch_count, output_filepath)
                 epoch_count += frame_count
                 test_counter += frame_count
-<<<<<<< HEAD
             epoch_slice_location[epoch_name] = [start_epoch_count, epoch_count]
-=======
-            epoch_slice_location[epoch_name] = [start_epoch_count, epoch_count - 1]
->>>>>>> 0b241eb0
             start_epoch_count = epoch_count
         self.write_final_output(
             output_filepath,
@@ -217,11 +213,7 @@
             epoch_filenames=json.dumps(epochs),
         )
         total_time = dt.now() - start_time
-<<<<<<< HEAD
         logging.info(f"Time to cache {total_time.total_seconds()} seconds")
-=======
-        print(f"Time to cache {total_time.total_seconds()} seconds")
->>>>>>> 0b241eb0
         return self.output_dir / f"{self.unique_id}.h5", image_shape
 
     def run_converter(self) -> Path:
